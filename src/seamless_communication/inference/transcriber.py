--- conflicted
+++ resolved
@@ -30,12 +30,9 @@
     load_unity_model,
     load_unity_text_tokenizer,
 )
-<<<<<<< HEAD
 from seamless_communication.segment.silero_vad import SileroVADSegmenter
 import wave
-=======
 from seamless_communication.denoise.demucs import Demucs, DenoisingConfig
->>>>>>> fed73b6a
 
 
 class EncDecAttentionsCollect(AttentionWeightHook):
@@ -297,13 +294,10 @@
         src_lang: str,
         filter_width: int = 3,
         sample_rate: int = 16000,
-<<<<<<< HEAD
         chunk_size_sec: int = 20,
         pause_length_sec: float = 1,
-=======
         denoise: bool = False,
         denoise_config: Optional[DenoisingConfig] = None,
->>>>>>> fed73b6a
         **sequence_generator_options: Dict,
     ) -> Transcription:
         """
@@ -333,7 +327,6 @@
         :returns:
             - List of Tokens with timestamps.
         """
-<<<<<<< HEAD
         
         if isinstance(audio, str):
             with Path(audio).open("rb") as fb:
@@ -345,7 +338,6 @@
                 "sample_rate": sample_rate,
                 "format": -1,
             }
-=======
 
         if denoise:
             decoded_audio = self.denoise_audio(audio, denoise_config)
@@ -360,7 +352,6 @@
                     "sample_rate": sample_rate,
                     "format": -1,
                 }
->>>>>>> fed73b6a
 
         src = self.convert_to_fbank(decoded_audio)["fbank"]
 
